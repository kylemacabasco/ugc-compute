"use client";

import { useState } from "react";
import { useRouter } from "next/navigation";
import { useWallet } from "@solana/wallet-adapter-react";
import { useAuth } from "@/app/providers/AuthProvider";

export default function CreateContractPage() {
  const router = useRouter();
  const { publicKey } = useWallet();
  const { user } = useAuth();

  const [formData, setFormData] = useState({
    title: "",
    description: "",
    contractAmount: "",
    ratePer1kViews: "",
    requirements: "",
  });
  const [isSubmitting, setIsSubmitting] = useState(false);
  const [error, setError] = useState<string | null>(null);

  const handleSubmit = async (e: React.FormEvent) => {
    e.preventDefault();

    if (!publicKey) {
      setError("Please connect your wallet");
      return;
    }

    setIsSubmitting(true);
    setError(null);

    try {
      const response = await fetch("/api/contracts", {
        method: "POST",
        headers: { "Content-Type": "application/json" },
        body: JSON.stringify({
          ...formData,
          contractAmount: parseFloat(formData.contractAmount),
          ratePer1kViews: parseFloat(formData.ratePer1kViews),
          creatorWallet: publicKey.toBase58(),
        }),
      });

      if (!response.ok) {
        const data = await response.json();
        throw new Error(data.error || "Failed to create contract");
      }

      const contract = await response.json();
<<<<<<< HEAD
=======
      // Redirect to funding page to deposit SOL
>>>>>>> 293a0852
      router.push(`/contracts/${contract.id}/fund`);
    } catch (err) {
      setError(
        err instanceof Error ? err.message : "Failed to create contract"
      );
    } finally {
      setIsSubmitting(false);
    }
  };

  if (!user) {
    return (
      <div className="min-h-screen flex items-center justify-center bg-gray-50">
        <p className="text-gray-600">
          Please connect your wallet to create a contract
        </p>
      </div>
    );
  }

  return (
    <div className="min-h-screen bg-gray-50 py-12 px-4">
      <div className="max-w-2xl mx-auto">
        <div className="mb-8">
          <h1 className="text-3xl font-bold text-gray-900">
            Create New Contract
          </h1>
          <p className="text-gray-600 mt-2">
            Set up a contract for UGC creators
          </p>
        </div>

        <form
          onSubmit={handleSubmit}
          className="bg-white rounded-lg shadow p-6 space-y-6"
        >
          {error && (
            <div className="bg-red-50 border border-red-200 text-red-700 px-4 py-3 rounded">
              {error}
            </div>
          )}

          <div>
            <label className="block text-sm font-medium text-gray-700 mb-2">
              Title
            </label>
            <input
              type="text"
              required
              className="w-full border border-gray-300 rounded-md px-4 py-2 focus:ring-2 focus:ring-blue-500 focus:border-blue-500 text-gray-900 placeholder:text-gray-500"
              value={formData.title}
              onChange={(e) =>
                setFormData({ ...formData, title: e.target.value })
              }
              placeholder="e.g., Product Review Campaign"
            />
          </div>

          <div>
            <label className="block text-sm font-medium text-gray-700 mb-2">
              Description
            </label>
            <textarea
              required
              rows={4}
              className="w-full border border-gray-300 rounded-md px-4 py-2 focus:ring-2 focus:ring-blue-500 focus:border-blue-500 text-gray-900 placeholder:text-gray-500"
              value={formData.description}
              onChange={(e) =>
                setFormData({ ...formData, description: e.target.value })
              }
              placeholder="Describe what creators need to do..."
            />
          </div>

          <div>
            <label className="block text-sm font-medium text-gray-700 mb-2">
              Requirements
            </label>
            <textarea
              required
              rows={3}
              className="w-full border border-gray-300 rounded-md px-4 py-2 focus:ring-2 focus:ring-blue-500 focus:border-blue-500 text-gray-900 placeholder:text-gray-500"
              value={formData.requirements}
              onChange={(e) =>
                setFormData({ ...formData, requirements: e.target.value })
              }
              placeholder="e.g., Feature our product for at least 10 seconds, mention our brand name..."
            />
            <p className="text-sm text-gray-500 mt-1">
              These requirements will be used by AI to validate submissions
            </p>
          </div>

          <div className="grid grid-cols-2 gap-4">
            <div>
              <label className="block text-sm font-medium text-gray-700 mb-2">
                Total Amount (SOL)
              </label>
              <input
                type="number"
                required
                step="0.01"
                min="0.01"
                className="w-full border border-gray-300 rounded-md px-4 py-2 focus:ring-2 focus:ring-blue-500 focus:border-blue-500 text-gray-900 placeholder:text-gray-500"
                value={formData.contractAmount}
                onChange={(e) =>
                  setFormData({ ...formData, contractAmount: e.target.value })
                }
                placeholder="10.00"
              />
            </div>

            <div>
              <label className="block text-sm font-medium text-gray-700 mb-2">
                Rate per 1k Views (SOL)
              </label>
              <input
                type="number"
                required
                step="0.01"
                min="0.01"
                className="w-full border border-gray-300 rounded-md px-4 py-2 focus:ring-2 focus:ring-blue-500 focus:border-blue-500 text-gray-900 placeholder:text-gray-500"
                value={formData.ratePer1kViews}
                onChange={(e) =>
                  setFormData({ ...formData, ratePer1kViews: e.target.value })
                }
                placeholder="0.50"
              />
            </div>
          </div>

          <div className="flex gap-4">
            <button
              type="button"
              onClick={() => router.back()}
              className="flex-1 px-6 py-3 border border-gray-300 rounded-md text-gray-700 hover:bg-gray-50 transition-colors"
            >
              Cancel
            </button>
            <button
              type="submit"
              disabled={isSubmitting}
              className="flex-1 px-6 py-3 bg-blue-600 text-white rounded-md hover:bg-blue-700 transition-colors disabled:opacity-50 disabled:cursor-not-allowed"
            >
              {isSubmitting ? "Creating..." : "Create Contract"}
            </button>
          </div>
        </form>
      </div>
    </div>
  );
}<|MERGE_RESOLUTION|>--- conflicted
+++ resolved
@@ -49,10 +49,7 @@
       }
 
       const contract = await response.json();
-<<<<<<< HEAD
-=======
       // Redirect to funding page to deposit SOL
->>>>>>> 293a0852
       router.push(`/contracts/${contract.id}/fund`);
     } catch (err) {
       setError(
