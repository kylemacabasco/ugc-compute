create extension if not exists "pgcrypto";

-- Generic 'touch' trigger function
create or replace function public.touch_updated_at()
returns trigger language plpgsql as $$
begin
  new.updated_at := now();
  return new;
end $$;

-- Forbid delete helper (ledger semantics)
create or replace function public.forbid_delete()
returns trigger language plpgsql as $$
begin
  raise exception 'delete is forbidden to preserve the ledger';
end $$;

<<<<<<< HEAD

-- Contract_refs
create table if not exists public.contract_refs (
  contract_slug   text primary key,
  contract_id uuid not null references public.contracts(id) on delete cascade,
  user_id    uuid not null references public.users(id) on delete cascade,
  status     text not null default 'active' check (status in ('active', 'used', 'expired')),
  expires_at timestamptz,
  created_at timestamptz not null default now(),
  updated_at timestamptz not null default now()
);

alter table public.contract_refs enable row level security;

drop policy if exists "contract_refs: read" on public.contract_refs;
create policy "contract_refs: read" on public.contract_refs
for select using (true);

drop trigger if exists trg_contract_refs_touch on public.contract_refs;
create trigger trg_contract_refs_touch
before update on public.contract_refs
for each row execute function public.touch_updated_at();

-- Indexes for contract_refs
create index if not exists idx_contract_refs_user     on public.contract_refs(user_id);
create index if not exists idx_contract_refs_contract on public.contract_refs(contract_id);
create index if not exists idx_contract_refs_status   on public.contract_refs(status) where status = 'active';

-- Prevent duplicate active slugs per user+contract combination
create unique index if not exists ux_contract_refs_user_contract_active
  on public.contract_refs(user_id, contract_id)
  where status = 'active';


-- App_settings
create table if not exists public.app_settings (
  key text primary key,
  value text not null,
  updated_at timestamptz not null default now()
);

alter table public.app_settings enable row level security;

drop policy if exists "app_settings: read" on public.app_settings;
create policy "app_settings: read" on public.app_settings
for select using (true);


-- Deposit_cursors
create table if not exists public.deposit_cursors (
  address text primary key,
  last_seen_sig text,
  updated_at timestamptz not null default now()
);

alter table public.deposit_cursors enable row level security;

drop policy if exists "deposit_cursors: read" on public.deposit_cursors;
create policy "deposit_cursors: read" on public.deposit_cursors
for select using (true);

drop trigger if exists trg_deposit_cursors_touch on public.deposit_cursors;
create trigger trg_deposit_cursors_touch
before update on public.deposit_cursors
for each row execute function public.touch_updated_at();


=======
>>>>>>> 77bc6d68
-- Deposits (main ledger table)
create table if not exists public.deposits (
  id uuid primary key default gen_random_uuid(),

  -- User attribution
  user_id uuid references public.users(id) on delete set null,

  -- Treasury and sender
  to_address   text not null,
  from_address text,

  -- On-chain identity
  tx_sig     text not null,
  slot       bigint,  -- Nullable until verified
  block_time timestamptz,

  -- Asset identity and amounts
  mint              text,             -- NULL => native SOL
  amount_base_units numeric not null, -- lamports or SPL base units
  decimals          int not null,     -- 9 for SOL
  ui_amount         numeric not null, -- amount_base_units / 10^decimals

  -- Lifecycle
  status text not null check (status in ('processed','confirmed','finalized')),
  source text not null default 'rpc' check (source in ('rpc','webhook','backfill')),
  memo   text,

<<<<<<< HEAD
  -- Linking & audit
  contract_slug text,
  contract_id    uuid references public.contracts(id) on delete set null,
=======
  -- Contract linking
  contract_id uuid references public.contracts(id) on delete set null,
>>>>>>> 77bc6d68

  -- Derived for uniqueness (SOL vs SPL)
  asset_key text generated always as (coalesce(mint, 'SOL')) stored,

  created_at timestamptz not null default now(),
  updated_at timestamptz not null default now(),

  -- Constraints
  constraint deposits_asset_key_chk check (asset_key = coalesce(mint, 'SOL')),
  constraint deposits_amount_pos_chk check (amount_base_units > 0 and ui_amount > 0),
  constraint deposits_decimals_range_chk check (decimals between 0 and 12),
  constraint deposits_ui_matches_base_chk
    check (ui_amount = amount_base_units / power(10::numeric, decimals))
);

-- Uniqueness: one row per (tx, treasury, asset)
create unique index if not exists ux_deposits_tx_addr_asset
  on public.deposits (tx_sig, to_address, asset_key);

-- Helpful indexes for queries
create index if not exists idx_deposits_user_id     on public.deposits (user_id);
create index if not exists idx_deposits_to_address  on public.deposits (to_address);
create index if not exists idx_deposits_tx_sig      on public.deposits (tx_sig);
create index if not exists idx_deposits_contract_id on public.deposits (contract_id);
<<<<<<< HEAD
create index if not exists idx_deposits_contract_slug on public.deposits (contract_slug);
=======
>>>>>>> 77bc6d68
create index if not exists idx_deposits_addr_slot   on public.deposits (to_address, slot desc);

-- Frontend query optimizations
create index if not exists idx_deposits_user_created
  on public.deposits(user_id, created_at desc);

create index if not exists idx_deposits_contract_created
  on public.deposits(contract_id, created_at desc)
  where contract_id is not null;

create index if not exists idx_deposits_contract_finalized
  on public.deposits(contract_id)
  where status = 'finalized';

-- Enable RLS
alter table public.deposits enable row level security;

-- RLS: Users can read their own deposits
drop policy if exists "deposits: users read own" on public.deposits;
create policy "deposits: users read own"
on public.deposits for select
using (
  exists (
    select 1
    from public.users u
    where (
      (u.id = public.deposits.user_id)
      or (u.wallet_address = public.deposits.from_address)
    )
    and u.wallet_address = coalesce(
      nullif(current_setting('request.jwt.claims', true), '')::jsonb ->> 'wallet',
      ''
    )
  )
);

-- Touch trigger for updated_at
drop trigger if exists trg_deposits_touch on public.deposits;
create trigger trg_deposits_touch
before update on public.deposits
for each row execute function public.touch_updated_at();

-- Forbid deletes (append-only ledger)
drop trigger if exists trg_deposits_no_delete on public.deposits;
create trigger trg_deposits_no_delete
before delete on public.deposits
for each row execute function public.forbid_delete();

-- Status guard: only service_role can update
create or replace function public.deposits_status_guard()
returns trigger language plpgsql as $$
declare
  claims text := coalesce(nullif(current_setting('request.jwt.claims', true), ''), null);
  is_sr boolean := false;
  old_status text := coalesce(old.status, 'processed');
  new_status text := new.status;
  allowed_same_row boolean := false;
begin
  if claims is not null then
    is_sr := ((claims::jsonb ->> 'role') = 'service_role');
  end if;

  if not is_sr then
    raise exception 'updates to deposits are not permitted';
  end if;

  -- Allow one-time set of nullable link fields
  allowed_same_row :=
       ((old.user_id is null and new.user_id is not null) or (new.user_id = old.user_id))
   and ((old.contract_id is null and new.contract_id is not null) or (new.contract_id = old.contract_id))
<<<<<<< HEAD
   and ((old.memo is null and new.memo is not null) or (new.memo = old.memo))
   and ((old.contract_slug is null and new.contract_slug is not null) or (new.contract_slug = old.contract_slug));

  if not allowed_same_row then
    if (row_to_json(new)
          - 'status' - 'updated_at' - 'user_id' - 'contract_id' - 'memo' - 'contract_slug')
       <>
       (row_to_json(old)
          - 'status' - 'updated_at' - 'user_id' - 'contract_id' - 'memo' - 'contract_slug') then
      raise exception 'only status plus one-time user_id/contract_id/memo/contract_slug is allowed';
=======
   and ((old.memo is null and new.memo is not null) or (new.memo = old.memo));

  if not allowed_same_row then
    if (row_to_json(new) - 'status' - 'updated_at' - 'user_id' - 'contract_id' - 'memo')
       <>
       (row_to_json(old) - 'status' - 'updated_at' - 'user_id' - 'contract_id' - 'memo') then
      raise exception 'only status plus one-time user_id/contract_id/memo is allowed';
>>>>>>> 77bc6d68
    end if;
  end if;

  -- Status transition validation
  if old_status = new_status then return new; end if;
  if old_status = 'processed' and new_status in ('confirmed','finalized') then return new; end if;
  if old_status = 'confirmed' and new_status = 'finalized' then return new; end if;

  raise exception 'invalid status transition: % -> %', old_status, new_status;
end $$;

drop trigger if exists trg_deposits_status_guard on public.deposits;
create trigger trg_deposits_status_guard
before update on public.deposits
for each row execute function public.deposits_status_guard();

-- Helper view: Aggregated deposit totals per contract
create or replace view public.contract_deposit_totals as
select
  contract_id,
  asset_key,
  mint,
  decimals,
  sum(amount_base_units) as total_base_units,
  sum(ui_amount) as total_ui_amount,
  count(*) as deposit_count,
  count(distinct user_id) as unique_depositors
from public.deposits
where contract_id is not null
  and status = 'finalized'
group by contract_id, asset_key, mint, decimals;

-- Helper view: User deposit history
create or replace view public.user_deposit_history as
select
  d.id,
  d.user_id,
  d.contract_id,
  c.title as contract_title,
  d.tx_sig,
  d.block_time,
  d.asset_key,
  d.ui_amount,
  d.status,
<<<<<<< HEAD
  d.contract_slug,
=======
>>>>>>> 77bc6d68
  d.created_at
from public.deposits d
left join public.contracts c on c.id = d.contract_id
where d.user_id is not null
order by d.created_at desc;

-- Comments
COMMENT ON TABLE deposits IS 'Tracks incoming SOL/token deposits to treasury';
COMMENT ON COLUMN deposits.contract_id IS 'Direct link to the contract being funded';
COMMENT ON COLUMN deposits.slot IS 'Solana slot number - proof of on-chain verification';
COMMENT ON COLUMN deposits.source IS 'rpc=verified via RPC, webhook=API submission, backfill=manual import';
COMMENT ON COLUMN deposits.memo IS 'Optional memo from transaction or system note';<|MERGE_RESOLUTION|>--- conflicted
+++ resolved
@@ -14,8 +14,6 @@
 begin
   raise exception 'delete is forbidden to preserve the ledger';
 end $$;
-
-<<<<<<< HEAD
 
 -- Contract_refs
 create table if not exists public.contract_refs (
@@ -82,9 +80,6 @@
 before update on public.deposit_cursors
 for each row execute function public.touch_updated_at();
 
-
-=======
->>>>>>> 77bc6d68
 -- Deposits (main ledger table)
 create table if not exists public.deposits (
   id uuid primary key default gen_random_uuid(),
@@ -112,14 +107,9 @@
   source text not null default 'rpc' check (source in ('rpc','webhook','backfill')),
   memo   text,
 
-<<<<<<< HEAD
-  -- Linking & audit
+  -- Contract linking & audit
   contract_slug text,
-  contract_id    uuid references public.contracts(id) on delete set null,
-=======
-  -- Contract linking
   contract_id uuid references public.contracts(id) on delete set null,
->>>>>>> 77bc6d68
 
   -- Derived for uniqueness (SOL vs SPL)
   asset_key text generated always as (coalesce(mint, 'SOL')) stored,
@@ -144,10 +134,7 @@
 create index if not exists idx_deposits_to_address  on public.deposits (to_address);
 create index if not exists idx_deposits_tx_sig      on public.deposits (tx_sig);
 create index if not exists idx_deposits_contract_id on public.deposits (contract_id);
-<<<<<<< HEAD
 create index if not exists idx_deposits_contract_slug on public.deposits (contract_slug);
-=======
->>>>>>> 77bc6d68
 create index if not exists idx_deposits_addr_slot   on public.deposits (to_address, slot desc);
 
 -- Frontend query optimizations
@@ -218,7 +205,6 @@
   allowed_same_row :=
        ((old.user_id is null and new.user_id is not null) or (new.user_id = old.user_id))
    and ((old.contract_id is null and new.contract_id is not null) or (new.contract_id = old.contract_id))
-<<<<<<< HEAD
    and ((old.memo is null and new.memo is not null) or (new.memo = old.memo))
    and ((old.contract_slug is null and new.contract_slug is not null) or (new.contract_slug = old.contract_slug));
 
@@ -229,15 +215,6 @@
        (row_to_json(old)
           - 'status' - 'updated_at' - 'user_id' - 'contract_id' - 'memo' - 'contract_slug') then
       raise exception 'only status plus one-time user_id/contract_id/memo/contract_slug is allowed';
-=======
-   and ((old.memo is null and new.memo is not null) or (new.memo = old.memo));
-
-  if not allowed_same_row then
-    if (row_to_json(new) - 'status' - 'updated_at' - 'user_id' - 'contract_id' - 'memo')
-       <>
-       (row_to_json(old) - 'status' - 'updated_at' - 'user_id' - 'contract_id' - 'memo') then
-      raise exception 'only status plus one-time user_id/contract_id/memo is allowed';
->>>>>>> 77bc6d68
     end if;
   end if;
 
@@ -282,10 +259,7 @@
   d.asset_key,
   d.ui_amount,
   d.status,
-<<<<<<< HEAD
   d.contract_slug,
-=======
->>>>>>> 77bc6d68
   d.created_at
 from public.deposits d
 left join public.contracts c on c.id = d.contract_id
